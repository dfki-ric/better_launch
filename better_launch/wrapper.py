--- conflicted
+++ resolved
@@ -96,13 +96,9 @@
         matched_args = {k: include_args[k] for k in sig.parameters if k in include_args}
         bound_args = sig.bind(**matched_args)
         bound_args.apply_defaults()
-<<<<<<< HEAD
+
         launch_func(*bound_args.args, **bound_args.kwargs)
-=======
-
-        launch_func(*bound_args.args, **bound_args.kwargs)
-
->>>>>>> 33586b78
+
         return
 
     # At this point we know that we are the main launch file
@@ -206,15 +202,6 @@
             colormode = value
         return value
 
-<<<<<<< HEAD
-=======
-    def click_colormode_override(ctx: click.Context, param: click.Parameter, value: str):
-        if value:
-            nonlocal colormode
-            colormode = value
-        return value
-
->>>>>>> 33586b78
     options.extend(
         [
             click.Option(
@@ -263,11 +250,7 @@
             if launch_func_kwarg is not None:
                 # If the launch func defines a **kwarg we can pass all extra arguments to it, with
                 # the caveat that these extra arguments need to be defined as `-[-]<key> val` tuples.
-<<<<<<< HEAD
-                assert len(ctx.args) % 2 == 0
-=======
                 assert len(ctx.args) % 2 == 0, "extra arguments need to be '--<key> <value>' tuples"
->>>>>>> 33586b78
                 extra_kwargs = {}
 
                 for (i,) in range(0, len(ctx.args), 2):
